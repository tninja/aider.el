--- conflicted
+++ resolved
@@ -96,22 +96,12 @@
         ;; Ensure Aider is running
         (unless (aider--validate-aider-buffer)
           (call-interactively #'aider-run-aider))
-<<<<<<< HEAD
-        (if (get-buffer (aider-buffer-name))
-            (let ((initial-message (format "/ask %s\n\nMy goal is: %s"
-                                           aider-software-planning--sequential-thinking-prompt
-                                           goal)))
-              (when (aider--send-command initial-message t)
-                (message "Software planning session started for goal: %s, after that, use /ask to follow up with aider step by step" goal)))
-          (message "Aider buffer could not be created or found. Planning session not started."))))))
-=======
         (when (aider--validate-aider-buffer)
           (let ((initial-message (format "/ask %s\n\nMy goal is: %s"
                                          aider-software-planning--sequential-thinking-prompt
                                          goal)))
-            (aider--send-command initial-message t)
-            (message "Software planning session started for goal: %s, after that, use /ask to follow up with aider step by step" goal)))))))
->>>>>>> 6ccc8f65
+            (when (aider--send-command initial-message t)
+              (message "Software planning session started for goal: %s, after that, use /ask to follow up with aider step by step" goal))))))))
 
 (provide 'aider-software-planning)
 
