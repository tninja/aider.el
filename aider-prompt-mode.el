--- conflicted
+++ resolved
@@ -210,11 +210,7 @@
   (add-hook 'aider-prompt-mode-hook
             (lambda ()
               (when (bound-and-true-p evil-mode)
-<<<<<<< HEAD
-                (evil-define-key 'normal aider-prompt-mode-map (kbd "SPC") #'aider-core-insert-prompt)))))
-=======
                 (evil-define-key* 'normal aider-prompt-mode-map (kbd "SPC") #'aider-core-insert-prompt)))))
->>>>>>> e0b1e5a8
 
 ;;;###autoload
 (add-to-list 'auto-mode-alist
