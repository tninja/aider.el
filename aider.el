;;; aider.el --- AI assisted programming in Emacs with Aider  -*- lexical-binding: t; -*-

;; Author: Kang Tu <tninja@gmail.com>
;; Version: 0.9.0
;; Package-Requires: ((emacs "26.1") (transient "0.3.0") (magit "2.1.0") (markdown-mode "2.5") (s "1.13.0"))
;; Keywords: agent ai gpt sonnet llm aider gemini-pro deepseek ai-assisted-coding 
;; URL: https://github.com/tninja/aider.el
;; SPDX-License-Identifier: Apache-2.0

;;; Commentary:
;; Boost your programming efficiency! This package + Aider (https://aider.chat/)
;; brings AI-assisted programming capabilities *inside* Emacs! Aider works seamlessly
;; with both *new* and *existing* codebases in your local Git repo,
;; using AI models (Claude, ChatGPT, Gemini, even local ones!) to assist you. It
;; can suggest improvements, squash bugs, or even write whole new
;; sections of code. Enhance your coding with AI without ever leaving
;; your Emacs comfort zone. The package also supports AI-assisted Agile
;; development workflows and AI-assisted code reading to help you understand
;; complex codebases faster and more thoroughly.
;;
;; To use aider.el, you need to install the Aider command line tool: https://aider.chat/#getting-started
;; After that, configure it with (use sonnet as example):
;; 
;; (use-package aider
;;   :config
;;   ;; For latest claude sonnet model
;;   (setq aider-args '("--model" "sonnet" "--no-auto-accept-architect"))
;;   (setenv "ANTHROPIC_API_KEY" anthropic-api-key)
;;   (global-set-key (kbd "C-c a") 'aider-transient-menu))
;;
;; For more details, see https://github.com/tninja/aider.el
;;
;; Alternatives to aidermacs:
;; - More Focus on build prompts using your code (buffer/selection).
;; - Reuse prompts easily, fuzzy search with helm.
;; - Organize project with repo specific Aider prompt file
;; - Agile development tool and Code reading tools from classic books.
;; - Diff review tools, snippets for community prompts.
;; - Less configurations, simplified menu.

;;; Code:

(require 'comint)
(require 'transient)
(require 'which-func)

(require 'aider-core)
(require 'aider-prompt-mode)
(require 'aider-file)
(require 'aider-code-change)
(require 'aider-discussion)
(require 'aider-agile)
(require 'aider-code-read)
(require 'aider-legacy-code)
(require 'aider-bootstrap)

(defcustom aider-popular-models '("sonnet"  ;; really good in practical
                                  "o4-mini" ;; very powerful. good for difficult task
                                  "gemini-exp"  ;; SOTA at 2025-03-25
                                  "deepseek"  ;; low price, pretty good performance
                                  )
  "List of available AI models for selection.
Each model should be in the format expected by the aider command line interface.
Also based on aider LLM benchmark: https://aider.chat/docs/leaderboards/"
  :type '(repeat string)
  :group 'aider)

(defclass aider--switch-to-buffer-type (transient-lisp-variable)
  ((variable :initform 'aider--switch-to-buffer-other-frame)
   (format :initform "%k %d %v")
   (reader :initform #'transient-lisp-variable--read-value))
  "Class for toggling `aider--switch-to-buffer-other-frame`.")

(transient-define-infix aider--infix-switch-to-buffer-other-frame ()
  "Toggle `aider--switch-to-buffer-other-frame` between nil and t."
  :class 'aider--switch-to-buffer-type
  :key "^"
  :description "Open in new frame"
  :reader (lambda (_prompt _initial-input _history)
           (not aider--switch-to-buffer-other-frame)))

;; Transient menu for Aider commands
;; The instruction in the autoload comment is needed, see
;; https://github.com/magit/transient/issues/280.
;;;###autoload (autoload 'aider-transient-menu "aider" "Transient menu for Aider commands." t)
(transient-define-prefix aider-transient-menu ()
  "Transient menu for Aider commands."
  ["Aider: AI Pair Programming"
   ["Aider Process"
    (aider--infix-switch-to-buffer-other-frame)
    ("a" "Run Aider (C-u: args) " aider-run-aider)
    ("z" "Switch to Aider Buffer" aider-switch-to-buffer)
    ("p" "Input with Repo Prompt File" aider-open-prompt-file)
    ("s" "Reset Aider (C-u: clear)" aider-reset)
    ("o" "Select Model (C-u: leadboard)" aider-change-model)
    ("x" "Exit Aider" aider-exit)
    ]
   ["File Operation"
    ("f" "Add Current/Marked File (C-u: readonly)" aider-add-current-file-or-dired-marked-files)
    ("w" "Add All Files in Window" aider-add-files-in-current-window)
    ("M" "Add Module (C-u: readonly)" aider-add-module)
    ("O" "Drop Current File" aider-drop-current-file)
    ("m" "Show Last Commit (C-u: magit-log)" aider-magit-show-last-commit-or-log)
    ("u" "Undo Last Change" aider-undo-last-change)
    ("v" "Pull or Review Code Change" aider-pull-or-review-diff-file)
    ]
   ["Code Change"
    ("r" "Change Function/Region" aider-function-or-region-refactor)
    ("i" "Implement Requirement" aider-implement-todo)
    ("t" "Architect Discuss/Change" aider-architect-discussion)
    ("U" "Write Unit Test" aider-write-unit-test)
    ("R" "Refactor Code" aider-refactor-book-method)
    ("T" "Test Driven Development" aider-tdd-cycle)
    ("l" "Work with Legacy Code" aider-legacy-code)
    ;; ("c" "Direct Code Change" aider-code-change)
    ]
   ["Discussion"
    ("q" "Question (C-u no context)" aider-ask-question)
    ("y" "Then Go Ahead" aider-go-ahead)
    ("d" "Code Reading" aider-code-read)
<<<<<<< HEAD
    ("b" "Code/Doc Bootstrap" aider-bootstrap)
=======
    ("c" "Copy To Clipboard" aider-copy-to-clipboard)
>>>>>>> a9bde731
    ("e" "Debug Exception" aider-debug-exception)
    ("h" "Open History" aider-open-history)
    ("H" "Help (C-u: homepage)" aider-help)
    ]
   ])

;; Add a function, aider-clear-buffer. It will switch aider buffer and call comint-clear-buffer
;;;###autoload
(defun aider-clear-buffer ()
  "Switch to the Aider buffer and clear its contents."
  (interactive)
  (when-let ((buffer (get-buffer (aider-buffer-name))))
    (with-current-buffer buffer
      (comint-clear-buffer)
      (aider--send-command "/clear"))
    (aider-switch-to-buffer)))

;; Function to reset the Aider buffer
;;;###autoload
(defun aider-reset (&optional clear)
  "Send the command \"/reset\" to the Aider buffer.
With prefix argument CLEAR, clear the buffer contents instead of just resetting."
  (interactive "P")
  (if clear
      (aider-clear-buffer)
    (aider--send-command "/reset")))

;;;###autoload
(defun aider-exit ()
  "Send the command \"/exit\" to the Aider buffer."
  (interactive)
  (aider--send-command "/exit"))

;;; Model selection functions
(defun aider--maybe-prompt-and-set-reasoning-effort (command model)
  "Conditionally prompt for and set reasoning effort for certain models.
This is typically done when COMMAND is \"/model\" and MODEL matches
specific patterns (e.g., OpenAI's o4, o3, o1 series)."
  (when (and (string= command "/model")
             (string-match-p "^\\(o4\\|o3\\|o1\\)" model))
    (let* ((efforts '("low" "medium" "high"))
           (effort (completing-read "Select reasoning effort: " efforts nil t nil nil "medium")))
      (when effort
        (aider--send-command (format "/reasoning-effort %s" effort) t)
        (message "Reasoning effort set to %s for model %s" effort model)))))

;;;###autoload
(defun aider-change-model (leaderboards)
  "Interactively select and change AI model in current aider session.
With prefix argument LEADERBOARDS, open the Aider LLM leaderboard in a browser.
Allows selecting between /model, /editor-model, and /weak-model commands."
  (interactive "P")
  (if leaderboards
      (browse-url "https://aider.chat/docs/leaderboards/")
    (let* ((commands '("/model" "/editor-model" "/weak-model"))
           (command (completing-read "Select model command: " commands nil t))
           (model (completing-read "Select AI model: " aider-popular-models nil t nil nil (car aider-popular-models))))
      (when model
        (aider--send-command (format "%s %s" command model) t)
        (message "%s changed to %s, customize aider-popular-models for the model candidates"
                 (substring command 1) model)
        (aider--maybe-prompt-and-set-reasoning-effort command model)))))

(provide 'aider)

;;; aider.el ends here<|MERGE_RESOLUTION|>--- conflicted
+++ resolved
@@ -112,20 +112,17 @@
     ("R" "Refactor Code" aider-refactor-book-method)
     ("T" "Test Driven Development" aider-tdd-cycle)
     ("l" "Work with Legacy Code" aider-legacy-code)
+    ("b" "Code/Doc Bootstrap" aider-bootstrap)
     ;; ("c" "Direct Code Change" aider-code-change)
     ]
    ["Discussion"
     ("q" "Question (C-u no context)" aider-ask-question)
     ("y" "Then Go Ahead" aider-go-ahead)
     ("d" "Code Reading" aider-code-read)
-<<<<<<< HEAD
-    ("b" "Code/Doc Bootstrap" aider-bootstrap)
-=======
     ("c" "Copy To Clipboard" aider-copy-to-clipboard)
->>>>>>> a9bde731
     ("e" "Debug Exception" aider-debug-exception)
     ("h" "Open History" aider-open-history)
-    ("H" "Help (C-u: homepage)" aider-help)
+    ("?" "Help (C-u: homepage)" aider-help)
     ]
    ])
 
