--- conflicted
+++ resolved
@@ -97,11 +97,7 @@
   ("p" "Input with Repo Prompt File"     aider-open-prompt-file)
   ("s" "Reset Aider (C-u: clear)"        aider-reset)
   ("o" "Select Model (C-u: benchmark)"   aider-change-model)
-<<<<<<< HEAD
   ("X" "Exit Aider"                      aider-exit))
-=======
-  ("x" "Exit Aider"                      aider-exit))
->>>>>>> a1385b19
 
 ;;; Transient menu items for the “File Operation” section.
 (transient-define-group aider--menu-file-operation
@@ -109,12 +105,8 @@
   ("w" "Add All Files in Window"                  aider-add-files-in-current-window)
   ("M" "Add Module w/o grep (C-u: readonly)"      aider-add-module)
   ("O" "Drop File in Buffer / under Cursor"       aider-drop-current-file)
-<<<<<<< HEAD
   ("x" "Expand Context for Current File"          aider-expand-context-current-file)
   ("m" "Show Last Commit (C-u: magit-log)"        aider-magit-show-last-commit-or-log)
-=======
-  ("m" "Show Last Commit (C-u: All Commits)"      aider-magit-show-last-commit-or-log)
->>>>>>> a1385b19
   ("u" "Undo Last Change"                         aider-undo-last-change)
   ("v" "Pull or Review Code Change"               aider-pull-or-review-diff-file)
   ("e" "File Evolution Analysis (C-u: Repo)"      aider-magit-blame-or-log-analyze))
