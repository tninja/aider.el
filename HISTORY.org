
* Release history

** Main branch change

- Make transient menu be able to fit in narrow screen
  - https://github.com/tninja/aider.el/issues/157 by markokocic
  - Added aider-transient-menu-2cols / aider-transient-menu-1col
- transient-setup: Not a transient prefix command or group definition: aider--menu-aider-process
  - https://github.com/tninja/aider.el/issues/163, found by Spike-Leung and markokocic
  - Fixed by Spike-Leung in https://github.com/tninja/aider.el/pull/164
    - It require latest >= transient-20250520.1040
    - [X] will update transient version dependency to 0.9.0 after it got released
- Better align aider-transient-menu-2col, by Spike-Leung
- Fix error during redisplay (jit-lock-function) when working with comint mode
  - https://github.com/tninja/aider.el/issues/159 by velimir
  - change came from https://github.com/MatthewZMD/aidermacs/pull/131/files by @CeleritasCelery    
- aider-add-module support regex filtering on file content
- Redesign diff generation function: aider--magit-generate-feature-branch-diff-file
  - Redesign the function to make it more clear to user: at first, let user choose diff type (eg. staged, base branch, branch range, commit hash. For branch range, ask user if it is local or remote. Then perform corresponding action given these detail requirement.
  - Move git related feature to aider-git.el
- Let aider-comint-session be able to scroll up / search the prompt across sessions
  - By parsing .aider.input.history file, use ctrl + up / down key to scroll, alt + r to search
<<<<<<< HEAD
  - [X] TODO: integrate .aider.input.history with aider-helm.el 
=======
  - [ ] TODO: integrate .aider.input.history with aider-helm.el 
- Let aider to fix the errors reported by flycheck: aider-flycheck-fix-errors-in-scope 
>>>>>>> cef73e5f

** v0.10.0

- Add diff-change aider code snippet, it is a useful pattern to let aider suggest code change given diff as example
- Add aider-software-planning.el: start a software planning session with Aider
- Add aider-magit-blame-analyze: combines magit-blame with AI analysis to help understand code history and reasoning behind changes for a file or selected region.

** v0.9.0

- Add aider-add-module function, it will add files with suffix in the module directory to aider session. It will be useful for the whole module level analysis and code change.
- Add recently added aider command, "/reasoning-effort" and "/think-tokens", to keyword highlight
- aider-change-model will ask reasoning-effort for chatgpt o4,o3,o1 model, when it is main model change
- README improvement
- Updated Chinese version of README
- aider-pull-or-review-diff-file support pull changes for magit staged files, as default option
- refactor the code review function since it has grown very large, with C-c a R (LLM suggest the refactoring strategy and I go ahead to accept it).
- aider-pull-or-review-diff-file: add function to resolve branch refs for remote branch handling
- aider-prompt-mode: improve robustness of snippet directory setup
- expose aider /copy command as a menu item
- Add experimental feature, aider-bootstrap.el. It introduce functions to bootstrap common code / doc structures using Aider.

** v0.8.4

- Improve prompts for 
  - diff review: aider-pull-or-review-diff-file
  - code refactoring suggestion: aider--handle-ask-llm-suggestion 
  - debug exception: aider-debug-exception

** v0.8.3

- fix: aider--process-message-if-multi-line: it will not add {aider..aider} block, when the str already contains {aider string. It cause /ask made change for multi-line prompt. (I thought it is an aider bug but it isn't: Aider-AI/aider#3893). The bug is not very obvious because aider-input-sender function didn't print the modification on the aider session.
- fix: aider--send-command trim both leading and trailing \n before sending. so it won't unnecessarily wrap prompt with {aider..aider} block
- aider--analyze-module and aider--plot-module-architecture do not ask user to provide module directory (it might add non-relevant files and adding cost). Now add related files for the module is user's responsibility before using this two functions.
- aider--batch-add-dired-marked-files-with-command will use git root relative path for /add command. Since in --subtree-only session the full path add doesn't work.

** v0.8.2

- fix aider--analyze-module function. It now accept a module directory provided by user, /read-only, and then analyze the module using the prompt.
- Better color rendering for aider-comint-buffer, especially on prompt input line
  - from the line and below in this PR: https://github.com/MatthewZMD/aidermacs/pull/119/files#diff-1865a6c95bb14150b7acdc358d45da54237ced17219de644e1194b6e1bcab04eR387
- Add [Suggest Refactoring Strategy] menu item in the code refactoring tool
- refactor aider-agile.el, breakdown large methods to smaller ones
- Make TDD refactoring stage call aider-refactor-book-method, and tell it to pass all tests
- Add "subtree-only" command in aider-prompt-mode.el, when user send "subtree-only <dir>" with C-c C-n, it will start aider session at the given directory with --subtree-only
- fix doom keybinding in README.org

** v0.8.1

- aider--magit-generate-feature-branch-diff-file fetch remote branch firstly
- aider-send-line-or-region and aider-send-block-or-region keep focus in the aider prompt file after sending prompt to aider session, it is more smooth during using
- Improved AI assisted agile development and code reading. Introduced more methods from classic programming and code reading books

** v0.8.0

- Fix the installation command in README.org, provided by magthe.
- Introduce aider-legacy-code.el, it provides legacy code handling techniques based on Michael Feathers' "Working Effectively with Legacy Code" for the Aider package.
- Re-organize README to make it easier to read.
- Fix the bug in aider--analyze-program-structure, provided by EdmondFrank.
- remove +aider-code-change+ menu item, since It bypass code review. The code quality is not as good as /architect.

** v0.7.0

- ~aider-run-aider~ in dired, eshell, or shell buffer will ask if user wants to add `--subtree-only` flag
- Introduce AI assisted TDD, ~aider-tdd-cycle~, an experimental feature.
- Use gemini-exp in aider-popular-models, as well as README example, since it is still free at 2025-04-05
- Introduce AI assisted code reading functions, based on "Code Reading: The Open Source Perspective" by Diomidis Spinellis
- Extract aider-refactor-book-method and aider-tdd-cycle into a dedicate file aider-agile.el

** v0.6.0

- Add ~aider-refactor-book-method~ and introduced couple of refactoring techniques from [[https://www.amazon.com/Refactoring-Improving-Existing-Addison-Wesley-Signature/dp/0134757599/ref=asc_df_0134757599?mcid=2eb8b1a5039a3b7c889ee081fc2132e0&hvocijid=16400341203663661896-0134757599-&hvexpln=73&tag=hyprod-20&linkCode=df0&hvadid=721245378154&hvpos=&hvnetw=g&hvrand=16400341203663661896&hvpone=&hvptwo=&hvqmt=&hvdev=c&hvdvcmdl=&hvlocint=&hvlocphy=9032161&hvtargid=pla-2281435180458&psc=1][Martin Flower's Refactoring book]]
- Enhance ~aider-plain-read-string~ with better completion and history
  - This came from https://github.com/MatthewZMD/aidermacs/commit/cbb9bada03681d7ab27ce3bce1c9be9e9469da99
- Deprecate +aider-other-process-command+ menu item. aider comint session already have command completion, so there is no advantage to use this menu item.
- Update keyword completion and highlight given aider in-chat commands change
- Added ~aider-core--auto-trigger-insert-prompt~. when ~aider-auto-trigger-prompt~ is t (default off), it will automatically trigger prompt insertion in aider comint session after one of the commands (/ask, /code, /architect).
- aider--comint-send-string-syntax-highlight use comint-send-input since it is a more standard way, given suggestion from Spike-Leung
- In aider-prompt-file, C-u C-c C-n can send block line by line in aider prompt file (close to C-c C-n)

** v0.5.5

- magit rebase style file operation in aider-prompt-mode, and send block line by line command (request from Spike-Leung) 
  - also added cycle between /ask and /architect command
- Remove redundant savehist configuration, by LemonBreezes (the history feature with savehist for aider-plain-read-string is initially added by LemonBreezes as well)
- aider-helm.el support candidate prompt list, aider-ask-question (Question on Context), aider-general-question (Question without Context) and aider-function-or-region-refactor (Change function / region) provide a list of prompt candidates respectively
  
- TODO keyword for aider-implement-todo is configurable through aider-todo-keyword-pair
- update aider-change-model to adapt recent aider change (three types of model command). For simplicity, only use the same aider-popular-models variable
- deprecate +aider-add-same-type-files-under-dir+, since things like /add *.el will do it
- deprecate +aider-fix-failing-test-under-cursor+. aider-function-or-region-refactor can do the same work.
- improve aider-write-unit-test by providing the option of write unit-test first given description (Test First)

- fix the issue: Chat window: wrap code always in code blocks: https://github.com/tninja/aider.el/issues/113
  - side effect: inhibited BOLD or italic text in regular markdown text outside of code block
- add aider-open-history function, under File section in the menu
- aider-function-or-region-refactor have different candidate-list for main code and test code

** v0.5.0

- Much improved aider-comint-mode rendering
  - Use color from markdown-mode.el. It support more than code block highlight
- Added Chinese version of README file
- Added to melpa. Updated install instruction

** v0.4.0

- User side change
  - Aider prompt file have
    - aider command syntax highlight
    - aider command completion
    - file name completion
    - prompt enter / completion from mini-buffer / helm
  - Aider session have
    - aider command completion
    - file name completion
    - prompt enter / completion from mini-buffer / helm

- Developer side change
  - Add aider-comint-mode major mode in aider-core.el, for aider comint buffer. It derived from comint-mode
  - Move aider command completion and file name completion to aider-core.el since they are used in both aider prompt file and aider comint buffer

** v0.3.0

- User side change
  - Menu: Simplify menu to make it fit the screen: Thanks Spike-Leung
    - Group operations into same menu item. Less used one bind to C-u
    - https://github.com/tninja/aider.el/pull/93
  - Improve the mini buffer prompt re-usability
    - Make the use entered prompt in history more reusable across project.
    - Highly recommend to use aider-helm.el for better prompt history search experience.
    - https://github.com/tninja/aider.el/pull/94
  - Add snippets support to aider prompt file
    - Initial snippet came from reddit user LorestForest
    - https://github.com/tninja/aider.el/pull/101

- Developer side change
  - https://github.com/tninja/aider.el/pull/101
  - Deprecate aider-minor-mode, use aider-prompt-mode (major-mode) instead
    - aider-prompt-mode inherit from org-mode
  - Large refactoring to aider.el, break it into several small files, to help future development and maintaining
    - aider-core.el: core comint aider session interaction function
      - also have customize variables
    - aider-file.el: file operation related functions
      - depend on aider-core.el
    - aider-code-change.el: code change related functions
      - depend on aider-core.el and aider-file.el
    - aider-discussion.el: discussion related functions
      - depend on aider-core.el and aider-file.el
    - aider-prompt-mode.el: major mode for aider prompt file
      - depend on aider-core
    - aider.el: aider session management and transient menu
      - depend on files all above<|MERGE_RESOLUTION|>--- conflicted
+++ resolved
@@ -21,12 +21,8 @@
   - Move git related feature to aider-git.el
 - Let aider-comint-session be able to scroll up / search the prompt across sessions
   - By parsing .aider.input.history file, use ctrl + up / down key to scroll, alt + r to search
-<<<<<<< HEAD
   - [X] TODO: integrate .aider.input.history with aider-helm.el 
-=======
-  - [ ] TODO: integrate .aider.input.history with aider-helm.el 
 - Let aider to fix the errors reported by flycheck: aider-flycheck-fix-errors-in-scope 
->>>>>>> cef73e5f
 
 ** v0.10.0
 
