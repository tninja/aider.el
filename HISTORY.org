--- conflicted
+++ resolved
@@ -16,12 +16,9 @@
   - Addressing 1. #159; 2. MatthewZMD/aidermacs#141
 - aider-add-module function have better default value for user input (suffix-input, content-regex)
 - Update popular model: deepseek to DeepSeek R1 (0528)
-<<<<<<< HEAD
-- Introduce aider-expand-context-current-file. It suggest a semi-automatic way to add relevant file. It add current file and its dependencies/dependents to aider session. Given current buffer source code file.
-=======
 - Feat: Software Planning on given context (file, function, region)
   - Or you can let it focus on all added files, but enter right goal
->>>>>>> 3af0e052
+- Introduce aider-expand-context-current-file. It suggest a semi-automatic way to add relevant file. It add current file and its dependencies/dependents to aider session. Given current buffer source code file.
 
 ** v0.11.1
 
