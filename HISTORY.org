--- conflicted
+++ resolved
@@ -4,11 +4,8 @@
 ** Main branch change
 
 - More intelligent and simplified aider-ask-question: Do not use C-u key anymore to choose if it is a question on current function or general question. It will identify the choice given position of current cursor, if it need to ask question, use completing-reading instead of C-u
-<<<<<<< HEAD
 - Integrate aider-function-or-region-change and aider-architect-discussion, as aider-code-change function, similar to change above
-=======
 - Feat: add configuration options for command completion and file path insertion, by Yikai Zhao
->>>>>>> ace0055c
 
 ** v.0.13.0
 
