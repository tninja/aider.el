--- conflicted
+++ resolved
@@ -1,17 +1,12 @@
 
 * Release history
 
-<<<<<<< HEAD
 * Main branch change
 
+- file completion for /drop only list added files, addressing https://github.com/tninja/aider.el/issues/179
 - Add whole git repo evolution analysis: aider-magit-log-analyze
   - Update menu item to aider-magit-blame-or-log-analyze
 - Add aider-magit-setup-transients function to register Aider commands with Magit transients
-=======
-** Main branch change
-
-- file completion for /drop only list added files, addressing https://github.com/tninja/aider.el/issues/179
->>>>>>> 4c2f579f
 
 ** v0.11.1
 
