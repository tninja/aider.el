--- conflicted
+++ resolved
@@ -3,11 +3,8 @@
 
 ** Main branch change
 
-<<<<<<< HEAD
 - Feat: aider-function-or-region-change (C-c a r) support inline comment based existing code change requirement
-=======
 - Commit range support for aider-pull-or-review-diff-file
->>>>>>> 18adde88
 
 ** v0.12.2
 
