--- conflicted
+++ resolved
@@ -1,24 +1,21 @@
 
 * Release history
 
-<<<<<<< HEAD
 ** Main branch change
 
 - Add aider-add-module function, it will add files with suffix in the module directory to aider session. It will be useful for the whole module level analysis and code change.
-=======
+
 ** v0.8.4
 
 - Improve prompts for 
   - diff review: aider-pull-or-review-diff-file
   - code refactoring suggestion: aider--handle-ask-llm-suggestion 
   - debug exception: aider-debug-exception
->>>>>>> da3f84d3
 
 ** v0.8.3
 
 - fix: aider--process-message-if-multi-line: it will not add {aider..aider} block, when the str already contains {aider string. It cause /ask made change for multi-line prompt. (I thought it is an aider bug but it isn't: Aider-AI/aider#3893). The bug is not very obvious because aider-input-sender function didn't print the modification on the aider session.
-- f[[file:~/Dropbox/org/diary.org::*ERRORs][ERRORs]]
-ix: aider--send-command trim both leading and triming \n before sending. so it won't unnecessarily wrap prompt with {aider..aider} block
+- fix: aider--send-command trim both leading and triming \n before sending. so it won't unnecessarily wrap prompt with {aider..aider} block
 - aider--analyze-module and aider--plot-module-architecture do not ask user to provide module directory (it might add non-relevant files and adding cost). Now add related files for the module is user's responsibility before using this two functions.
 - aider--batch-add-dired-marked-files-with-command will use git root relative path for /add command. Since in --subtree-only session the full path add doesn't work.
 
