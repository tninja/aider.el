
* Release history

** Main branch change

- File completion for /drop only list added files, addressing https://github.com/tninja/aider.el/issues/179
- Add whole git repo evolution analysis: aider-magit-log-analyze
  - Update menu item to aider-magit-blame-or-log-analyze
- Add aider-magit-setup-transients function to register Aider commands with Magit transients
- rewrite unit-tests
- Introduce shared validator functions to reduce code duplication.
- Fix: Do not run following commands if aider--send-command failed
- Fix: Object cannot be turned into regex
  - Follow up change after #178, since same error still happen sometime.
    - Make the function related to advice-add, only take effect in aider-comint-mode and won't pollute markdown-mode.
  - Addressing 1. #159; 2. MatthewZMD/aidermacs#141
<<<<<<< HEAD
- Fix: aider-pull-or-review-diff-file should always use origin/<branch> for remote branch-scope
=======
- aider-add-module function have better default value for user input (suffix-input, content-regex)
- Update popular model: deepseek to DeepSeek R1 (0528)
- Feat: Software Planning on given context (file, function, region)
  - Or you can let it focus on all added files, but enter right goal
>>>>>>> 3af0e052

** v0.11.1

- Add support for dropping file under cursor in aider comint buffer, given discussion in https://github.com/tninja/aider.el/issues/179
- Multiple chats for the same repository. 
  - To turn on this feature, ~(setq aider-use-branch-specific-buffers t)~
  - *If we want to switch to work on a different feature, we switch git branch, and it will map to a corresponding aider session.* The aider session name pattern would be ~aider:<path-to-git-repo>:branch-name~ 
- prevent "Object cannot be turned into regex" error in aider-comint-session

** v0.11.0

- Make transient menu be able to fit in narrow screen
  - https://github.com/tninja/aider.el/issues/157 by markokocic
  - Added aider-transient-menu-2cols / aider-transient-menu-1col
- transient-setup: Not a transient prefix command or group definition: aider--menu-aider-process
  - https://github.com/tninja/aider.el/issues/163, found by Spike-Leung and markokocic
  - Fixed by Spike-Leung in https://github.com/tninja/aider.el/pull/164
    - It require latest >= transient-20250520.1040
    - [X] will update transient version dependency to 0.9.0 after it got released
- Better align aider-transient-menu-2col, by Spike-Leung
- Fix error during redisplay (jit-lock-function) when working with comint mode
  - https://github.com/tninja/aider.el/issues/159 by velimir
  - change came from https://github.com/MatthewZMD/aidermacs/pull/131/files by @CeleritasCelery    
- aider-add-module support regex filtering on file content
- Redesign diff generation function: aider--magit-generate-feature-branch-diff-file
  - Redesign the function to make it more clear to user: at first, let user choose diff type (eg. staged, base branch, branch range, commit hash. For branch range, ask user if it is local or remote. Then perform corresponding action given these detail requirement.
  - Move git related feature to aider-git.el
- Let aider-comint-session be able to scroll up / search the prompt across sessions
  - By parsing .aider.input.history file, use ctrl + up / down key to scroll, alt + r to search
  - [X] TODO: integrate .aider.input.history with aider-helm.el 
- Let aider to fix the errors reported by flycheck: aider-flycheck-fix-errors-in-scope 

** v0.10.0

- Add diff-change aider code snippet, it is a useful pattern to let aider suggest code change given diff as example
- Add aider-software-planning.el: start a software planning session with Aider
- Add aider-magit-blame-analyze: combines magit-blame with AI analysis to help understand code history and reasoning behind changes for a file or selected region.

** v0.9.0

- Add aider-add-module function, it will add files with suffix in the module directory to aider session. It will be useful for the whole module level analysis and code change.
- Add recently added aider command, "/reasoning-effort" and "/think-tokens", to keyword highlight
- aider-change-model will ask reasoning-effort for chatgpt o4,o3,o1 model, when it is main model change
- README improvement
- Updated Chinese version of README
- aider-pull-or-review-diff-file support pull changes for magit staged files, as default option
- refactor the code review function since it has grown very large, with C-c a R (LLM suggest the refactoring strategy and I go ahead to accept it).
- aider-pull-or-review-diff-file: add function to resolve branch refs for remote branch handling
- aider-prompt-mode: improve robustness of snippet directory setup
- expose aider /copy command as a menu item
- Add experimental feature, aider-bootstrap.el. It introduce functions to bootstrap common code / doc structures using Aider.

** v0.8.4

- Improve prompts for 
  - diff review: aider-pull-or-review-diff-file
  - code refactoring suggestion: aider--handle-ask-llm-suggestion 
  - debug exception: aider-debug-exception

** v0.8.3

- fix: aider--process-message-if-multi-line: it will not add {aider..aider} block, when the str already contains {aider string. It cause /ask made change for multi-line prompt. (I thought it is an aider bug but it isn't: Aider-AI/aider#3893). The bug is not very obvious because aider-input-sender function didn't print the modification on the aider session.
- fix: aider--send-command trim both leading and trailing \n before sending. so it won't unnecessarily wrap prompt with {aider..aider} block
- aider--analyze-module and aider--plot-module-architecture do not ask user to provide module directory (it might add non-relevant files and adding cost). Now add related files for the module is user's responsibility before using this two functions.
- aider--batch-add-dired-marked-files-with-command will use git root relative path for /add command. Since in --subtree-only session the full path add doesn't work.

** v0.8.2

- fix aider--analyze-module function. It now accept a module directory provided by user, /read-only, and then analyze the module using the prompt.
- Better color rendering for aider-comint-buffer, especially on prompt input line
  - from the line and below in this PR: https://github.com/MatthewZMD/aidermacs/pull/119/files#diff-1865a6c95bb14150b7acdc358d45da54237ced17219de644e1194b6e1bcab04eR387
- Add [Suggest Refactoring Strategy] menu item in the code refactoring tool
- refactor aider-agile.el, breakdown large methods to smaller ones
- Make TDD refactoring stage call aider-refactor-book-method, and tell it to pass all tests
- Add "subtree-only" command in aider-prompt-mode.el, when user send "subtree-only <dir>" with C-c C-n, it will start aider session at the given directory with --subtree-only
- fix doom keybinding in README.org

** v0.8.1

- aider--magit-generate-feature-branch-diff-file fetch remote branch firstly
- aider-send-line-or-region and aider-send-block-or-region keep focus in the aider prompt file after sending prompt to aider session, it is more smooth during using
- Improved AI assisted agile development and code reading. Introduced more methods from classic programming and code reading books

** v0.8.0

- Fix the installation command in README.org, provided by magthe.
- Introduce aider-legacy-code.el, it provides legacy code handling techniques based on Michael Feathers' "Working Effectively with Legacy Code" for the Aider package.
- Re-organize README to make it easier to read.
- Fix the bug in aider--analyze-program-structure, provided by EdmondFrank.
- remove +aider-code-change+ menu item, since It bypass code review. The code quality is not as good as /architect.

** v0.7.0

- ~aider-run-aider~ in dired, eshell, or shell buffer will ask if user wants to add `--subtree-only` flag
- Introduce AI assisted TDD, ~aider-tdd-cycle~, an experimental feature.
- Use gemini-exp in aider-popular-models, as well as README example, since it is still free at 2025-04-05
- Introduce AI assisted code reading functions, based on "Code Reading: The Open Source Perspective" by Diomidis Spinellis
- Extract aider-refactor-book-method and aider-tdd-cycle into a dedicate file aider-agile.el

** v0.6.0

- Add ~aider-refactor-book-method~ and introduced couple of refactoring techniques from [[https://www.amazon.com/Refactoring-Improving-Existing-Addison-Wesley-Signature/dp/0134757599/ref=asc_df_0134757599?mcid=2eb8b1a5039a3b7c889ee081fc2132e0&hvocijid=16400341203663661896-0134757599-&hvexpln=73&tag=hyprod-20&linkCode=df0&hvadid=721245378154&hvpos=&hvnetw=g&hvrand=16400341203663661896&hvpone=&hvptwo=&hvqmt=&hvdev=c&hvdvcmdl=&hvlocint=&hvlocphy=9032161&hvtargid=pla-2281435180458&psc=1][Martin Flower's Refactoring book]]
- Enhance ~aider-plain-read-string~ with better completion and history
  - This came from https://github.com/MatthewZMD/aidermacs/commit/cbb9bada03681d7ab27ce3bce1c9be9e9469da99
- Deprecate +aider-other-process-command+ menu item. aider comint session already have command completion, so there is no advantage to use this menu item.
- Update keyword completion and highlight given aider in-chat commands change
- Added ~aider-core--auto-trigger-insert-prompt~. when ~aider-auto-trigger-prompt~ is t (default off), it will automatically trigger prompt insertion in aider comint session after one of the commands (/ask, /code, /architect).
- aider--comint-send-string-syntax-highlight use comint-send-input since it is a more standard way, given suggestion from Spike-Leung
- In aider-prompt-file, C-u C-c C-n can send block line by line in aider prompt file (close to C-c C-n)

** v0.5.5

- magit rebase style file operation in aider-prompt-mode, and send block line by line command (request from Spike-Leung) 
  - also added cycle between /ask and /architect command
- Remove redundant savehist configuration, by LemonBreezes (the history feature with savehist for aider-plain-read-string is initially added by LemonBreezes as well)
- aider-helm.el support candidate prompt list, aider-ask-question (Question on Context), aider-general-question (Question without Context) and aider-function-or-region-refactor (Change function / region) provide a list of prompt candidates respectively
  
- TODO keyword for aider-implement-todo is configurable through aider-todo-keyword-pair
- update aider-change-model to adapt recent aider change (three types of model command). For simplicity, only use the same aider-popular-models variable
- deprecate +aider-add-same-type-files-under-dir+, since things like /add *.el will do it
- deprecate +aider-fix-failing-test-under-cursor+. aider-function-or-region-refactor can do the same work.
- improve aider-write-unit-test by providing the option of write unit-test first given description (Test First)

- fix the issue: Chat window: wrap code always in code blocks: https://github.com/tninja/aider.el/issues/113
  - side effect: inhibited BOLD or italic text in regular markdown text outside of code block
- add aider-open-history function, under File section in the menu
- aider-function-or-region-refactor have different candidate-list for main code and test code

** v0.5.0

- Much improved aider-comint-mode rendering
  - Use color from markdown-mode.el. It support more than code block highlight
- Added Chinese version of README file
- Added to melpa. Updated install instruction

** v0.4.0

- User side change
  - Aider prompt file have
    - aider command syntax highlight
    - aider command completion
    - file name completion
    - prompt enter / completion from mini-buffer / helm
  - Aider session have
    - aider command completion
    - file name completion
    - prompt enter / completion from mini-buffer / helm

- Developer side change
  - Add aider-comint-mode major mode in aider-core.el, for aider comint buffer. It derived from comint-mode
  - Move aider command completion and file name completion to aider-core.el since they are used in both aider prompt file and aider comint buffer

** v0.3.0

- User side change
  - Menu: Simplify menu to make it fit the screen: Thanks Spike-Leung
    - Group operations into same menu item. Less used one bind to C-u
    - https://github.com/tninja/aider.el/pull/93
  - Improve the mini buffer prompt re-usability
    - Make the use entered prompt in history more reusable across project.
    - Highly recommend to use aider-helm.el for better prompt history search experience.
    - https://github.com/tninja/aider.el/pull/94
  - Add snippets support to aider prompt file
    - Initial snippet came from reddit user LorestForest
    - https://github.com/tninja/aider.el/pull/101

- Developer side change
  - https://github.com/tninja/aider.el/pull/101
  - Deprecate aider-minor-mode, use aider-prompt-mode (major-mode) instead
    - aider-prompt-mode inherit from org-mode
  - Large refactoring to aider.el, break it into several small files, to help future development and maintaining
    - aider-core.el: core comint aider session interaction function
      - also have customize variables
    - aider-file.el: file operation related functions
      - depend on aider-core.el
    - aider-code-change.el: code change related functions
      - depend on aider-core.el and aider-file.el
    - aider-discussion.el: discussion related functions
      - depend on aider-core.el and aider-file.el
    - aider-prompt-mode.el: major mode for aider prompt file
      - depend on aider-core
    - aider.el: aider session management and transient menu
      - depend on files all above<|MERGE_RESOLUTION|>--- conflicted
+++ resolved
@@ -14,14 +14,11 @@
   - Follow up change after #178, since same error still happen sometime.
     - Make the function related to advice-add, only take effect in aider-comint-mode and won't pollute markdown-mode.
   - Addressing 1. #159; 2. MatthewZMD/aidermacs#141
-<<<<<<< HEAD
-- Fix: aider-pull-or-review-diff-file should always use origin/<branch> for remote branch-scope
-=======
 - aider-add-module function have better default value for user input (suffix-input, content-regex)
 - Update popular model: deepseek to DeepSeek R1 (0528)
 - Feat: Software Planning on given context (file, function, region)
   - Or you can let it focus on all added files, but enter right goal
->>>>>>> 3af0e052
+- Fix: aider-pull-or-review-diff-file should always use origin/<branch> for remote branch-scope
 
 ** v0.11.1
 
