
* Release history

** v0.12.0

- File completion for /drop only list added files, addressing https://github.com/tninja/aider.el/issues/179
- Add whole git repo evolution analysis: aider-magit-log-analyze
  - Update menu item to aider-magit-blame-or-log-analyze
- Add aider-magit-setup-transients function to register Aider commands with Magit transients
- rewrite unit-tests
- Introduce shared validator functions to reduce code duplication.
- Fix: Do not run following commands if aider--send-command failed
- Fix: Object cannot be turned into regex
  - Follow up change after #178, since same error still happen sometime.
    - Make the function related to advice-add, only take effect in aider-comint-mode and won't pollute markdown-mode.
  - Addressing 1. #159; 2. MatthewZMD/aidermacs#141
- aider-add-module function have better default value for user input (suffix-input, content-regex)
- Update popular model: deepseek to DeepSeek R1 (0528)
- Feat: Software Planning on given context (file, function, region)
  - Or you can let it focus on all added files, but enter right goal
<<<<<<< HEAD
- Introduce aider-expand-context-current-file. It suggest a semi-automatic way to add relevant file. It add current file and its dependencies/dependents to aider session. Given current buffer source code file.
=======
- Fix: aider-pull-or-review-diff-file should always use origin/<branch> for remote branch-scope
>>>>>>> 92a579d2

** v0.11.1

- Add support for dropping file under cursor in aider comint buffer, given discussion in https://github.com/tninja/aider.el/issues/179
- Multiple chats for the same repository. 
  - To turn on this feature, ~(setq aider-use-branch-specific-buffers t)~
  - *If we want to switch to work on a different feature, we switch git branch, and it will map to a corresponding aider session.* The aider session name pattern would be ~aider:<path-to-git-repo>:branch-name~ 
- prevent "Object cannot be turned into regex" error in aider-comint-session

** v0.11.0

- Make transient menu be able to fit in narrow screen
  - https://github.com/tninja/aider.el/issues/157 by markokocic
  - Added aider-transient-menu-2cols / aider-transient-menu-1col
- transient-setup: Not a transient prefix command or group definition: aider--menu-aider-process
  - https://github.com/tninja/aider.el/issues/163, found by Spike-Leung and markokocic
  - Fixed by Spike-Leung in https://github.com/tninja/aider.el/pull/164
    - It require latest >= transient-20250520.1040
    - [X] will update transient version dependency to 0.9.0 after it got released
- Better align aider-transient-menu-2col, by Spike-Leung
- Fix error during redisplay (jit-lock-function) when working with comint mode
  - https://github.com/tninja/aider.el/issues/159 by velimir
  - change came from https://github.com/MatthewZMD/aidermacs/pull/131/files by @CeleritasCelery    
- aider-add-module support regex filtering on file content
- Redesign diff generation function: aider--magit-generate-feature-branch-diff-file
  - Redesign the function to make it more clear to user: at first, let user choose diff type (eg. staged, base branch, branch range, commit hash. For branch range, ask user if it is local or remote. Then perform corresponding action given these detail requirement.
  - Move git related feature to aider-git.el
- Let aider-comint-session be able to scroll up / search the prompt across sessions
  - By parsing .aider.input.history file, use ctrl + up / down key to scroll, alt + r to search
  - [X] TODO: integrate .aider.input.history with aider-helm.el 
- Let aider to fix the errors reported by flycheck: aider-flycheck-fix-errors-in-scope 

** v0.10.0

- Add diff-change aider code snippet, it is a useful pattern to let aider suggest code change given diff as example
- Add aider-software-planning.el: start a software planning session with Aider
- Add aider-magit-blame-analyze: combines magit-blame with AI analysis to help understand code history and reasoning behind changes for a file or selected region.

** v0.9.0

- Add aider-add-module function, it will add files with suffix in the module directory to aider session. It will be useful for the whole module level analysis and code change.
- Add recently added aider command, "/reasoning-effort" and "/think-tokens", to keyword highlight
- aider-change-model will ask reasoning-effort for chatgpt o4,o3,o1 model, when it is main model change
- README improvement
- Updated Chinese version of README
- aider-pull-or-review-diff-file support pull changes for magit staged files, as default option
- refactor the code review function since it has grown very large, with C-c a R (LLM suggest the refactoring strategy and I go ahead to accept it).
- aider-pull-or-review-diff-file: add function to resolve branch refs for remote branch handling
- aider-prompt-mode: improve robustness of snippet directory setup
- expose aider /copy command as a menu item
- Add experimental feature, aider-bootstrap.el. It introduce functions to bootstrap common code / doc structures using Aider.

** v0.8.4

- Improve prompts for 
  - diff review: aider-pull-or-review-diff-file
  - code refactoring suggestion: aider--handle-ask-llm-suggestion 
  - debug exception: aider-debug-exception

** v0.8.3

- fix: aider--process-message-if-multi-line: it will not add {aider..aider} block, when the str already contains {aider string. It cause /ask made change for multi-line prompt. (I thought it is an aider bug but it isn't: Aider-AI/aider#3893). The bug is not very obvious because aider-input-sender function didn't print the modification on the aider session.
- fix: aider--send-command trim both leading and trailing \n before sending. so it won't unnecessarily wrap prompt with {aider..aider} block
- aider--analyze-module and aider--plot-module-architecture do not ask user to provide module directory (it might add non-relevant files and adding cost). Now add related files for the module is user's responsibility before using this two functions.
- aider--batch-add-dired-marked-files-with-command will use git root relative path for /add command. Since in --subtree-only session the full path add doesn't work.

** v0.8.2

- fix aider--analyze-module function. It now accept a module directory provided by user, /read-only, and then analyze the module using the prompt.
- Better color rendering for aider-comint-buffer, especially on prompt input line
  - from the line and below in this PR: https://github.com/MatthewZMD/aidermacs/pull/119/files#diff-1865a6c95bb14150b7acdc358d45da54237ced17219de644e1194b6e1bcab04eR387
- Add [Suggest Refactoring Strategy] menu item in the code refactoring tool
- refactor aider-agile.el, breakdown large methods to smaller ones
- Make TDD refactoring stage call aider-refactor-book-method, and tell it to pass all tests
- Add "subtree-only" command in aider-prompt-mode.el, when user send "subtree-only <dir>" with C-c C-n, it will start aider session at the given directory with --subtree-only
- fix doom keybinding in README.org

** v0.8.1

- aider--magit-generate-feature-branch-diff-file fetch remote branch firstly
- aider-send-line-or-region and aider-send-block-or-region keep focus in the aider prompt file after sending prompt to aider session, it is more smooth during using
- Improved AI assisted agile development and code reading. Introduced more methods from classic programming and code reading books

** v0.8.0

- Fix the installation command in README.org, provided by magthe.
- Introduce aider-legacy-code.el, it provides legacy code handling techniques based on Michael Feathers' "Working Effectively with Legacy Code" for the Aider package.
- Re-organize README to make it easier to read.
- Fix the bug in aider--analyze-program-structure, provided by EdmondFrank.
- remove +aider-code-change+ menu item, since It bypass code review. The code quality is not as good as /architect.

** v0.7.0

- ~aider-run-aider~ in dired, eshell, or shell buffer will ask if user wants to add `--subtree-only` flag
- Introduce AI assisted TDD, ~aider-tdd-cycle~, an experimental feature.
- Use gemini-exp in aider-popular-models, as well as README example, since it is still free at 2025-04-05
- Introduce AI assisted code reading functions, based on "Code Reading: The Open Source Perspective" by Diomidis Spinellis
- Extract aider-refactor-book-method and aider-tdd-cycle into a dedicate file aider-agile.el

** v0.6.0

- Add ~aider-refactor-book-method~ and introduced couple of refactoring techniques from [[https://www.amazon.com/Refactoring-Improving-Existing-Addison-Wesley-Signature/dp/0134757599/ref=asc_df_0134757599?mcid=2eb8b1a5039a3b7c889ee081fc2132e0&hvocijid=16400341203663661896-0134757599-&hvexpln=73&tag=hyprod-20&linkCode=df0&hvadid=721245378154&hvpos=&hvnetw=g&hvrand=16400341203663661896&hvpone=&hvptwo=&hvqmt=&hvdev=c&hvdvcmdl=&hvlocint=&hvlocphy=9032161&hvtargid=pla-2281435180458&psc=1][Martin Flower's Refactoring book]]
- Enhance ~aider-plain-read-string~ with better completion and history
  - This came from https://github.com/MatthewZMD/aidermacs/commit/cbb9bada03681d7ab27ce3bce1c9be9e9469da99
- Deprecate +aider-other-process-command+ menu item. aider comint session already have command completion, so there is no advantage to use this menu item.
- Update keyword completion and highlight given aider in-chat commands change
- Added ~aider-core--auto-trigger-insert-prompt~. when ~aider-auto-trigger-prompt~ is t (default off), it will automatically trigger prompt insertion in aider comint session after one of the commands (/ask, /code, /architect).
- aider--comint-send-string-syntax-highlight use comint-send-input since it is a more standard way, given suggestion from Spike-Leung
- In aider-prompt-file, C-u C-c C-n can send block line by line in aider prompt file (close to C-c C-n)

** v0.5.5

- magit rebase style file operation in aider-prompt-mode, and send block line by line command (request from Spike-Leung) 
  - also added cycle between /ask and /architect command
- Remove redundant savehist configuration, by LemonBreezes (the history feature with savehist for aider-plain-read-string is initially added by LemonBreezes as well)
- aider-helm.el support candidate prompt list, aider-ask-question (Question on Context), aider-general-question (Question without Context) and aider-function-or-region-refactor (Change function / region) provide a list of prompt candidates respectively
  
- TODO keyword for aider-implement-todo is configurable through aider-todo-keyword-pair
- update aider-change-model to adapt recent aider change (three types of model command). For simplicity, only use the same aider-popular-models variable
- deprecate +aider-add-same-type-files-under-dir+, since things like /add *.el will do it
- deprecate +aider-fix-failing-test-under-cursor+. aider-function-or-region-refactor can do the same work.
- improve aider-write-unit-test by providing the option of write unit-test first given description (Test First)

- fix the issue: Chat window: wrap code always in code blocks: https://github.com/tninja/aider.el/issues/113
  - side effect: inhibited BOLD or italic text in regular markdown text outside of code block
- add aider-open-history function, under File section in the menu
- aider-function-or-region-refactor have different candidate-list for main code and test code

** v0.5.0

- Much improved aider-comint-mode rendering
  - Use color from markdown-mode.el. It support more than code block highlight
- Added Chinese version of README file
- Added to melpa. Updated install instruction

** v0.4.0

- User side change
  - Aider prompt file have
    - aider command syntax highlight
    - aider command completion
    - file name completion
    - prompt enter / completion from mini-buffer / helm
  - Aider session have
    - aider command completion
    - file name completion
    - prompt enter / completion from mini-buffer / helm

- Developer side change
  - Add aider-comint-mode major mode in aider-core.el, for aider comint buffer. It derived from comint-mode
  - Move aider command completion and file name completion to aider-core.el since they are used in both aider prompt file and aider comint buffer

** v0.3.0

- User side change
  - Menu: Simplify menu to make it fit the screen: Thanks Spike-Leung
    - Group operations into same menu item. Less used one bind to C-u
    - https://github.com/tninja/aider.el/pull/93
  - Improve the mini buffer prompt re-usability
    - Make the use entered prompt in history more reusable across project.
    - Highly recommend to use aider-helm.el for better prompt history search experience.
    - https://github.com/tninja/aider.el/pull/94
  - Add snippets support to aider prompt file
    - Initial snippet came from reddit user LorestForest
    - https://github.com/tninja/aider.el/pull/101

- Developer side change
  - https://github.com/tninja/aider.el/pull/101
  - Deprecate aider-minor-mode, use aider-prompt-mode (major-mode) instead
    - aider-prompt-mode inherit from org-mode
  - Large refactoring to aider.el, break it into several small files, to help future development and maintaining
    - aider-core.el: core comint aider session interaction function
      - also have customize variables
    - aider-file.el: file operation related functions
      - depend on aider-core.el
    - aider-code-change.el: code change related functions
      - depend on aider-core.el and aider-file.el
    - aider-discussion.el: discussion related functions
      - depend on aider-core.el and aider-file.el
    - aider-prompt-mode.el: major mode for aider prompt file
      - depend on aider-core
    - aider.el: aider session management and transient menu
      - depend on files all above<|MERGE_RESOLUTION|>--- conflicted
+++ resolved
@@ -18,11 +18,8 @@
 - Update popular model: deepseek to DeepSeek R1 (0528)
 - Feat: Software Planning on given context (file, function, region)
   - Or you can let it focus on all added files, but enter right goal
-<<<<<<< HEAD
+- Fix: aider-pull-or-review-diff-file should always use origin/<branch> for remote branch-scope
 - Introduce aider-expand-context-current-file. It suggest a semi-automatic way to add relevant file. It add current file and its dependencies/dependents to aider session. Given current buffer source code file.
-=======
-- Fix: aider-pull-or-review-diff-file should always use origin/<branch> for remote branch-scope
->>>>>>> 92a579d2
 
 ** v0.11.1
 
