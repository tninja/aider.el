--- conflicted
+++ resolved
@@ -3,14 +3,11 @@
 
 ** Main branch change
 
-<<<<<<< HEAD
 - Improve aider-magit-log-analyze
   - add optional keyword filter to get commits related to particular topic
   - use --since instead of -n , it is more intuitive.
   - let user to review git log args before submitting. user can add additional arg such as --author if they want
-=======
 - Commit range support for aider-pull-or-review-diff-file
->>>>>>> 18adde88
 
 ** v0.12.2
 
